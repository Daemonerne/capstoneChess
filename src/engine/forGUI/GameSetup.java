--- conflicted
+++ resolved
@@ -8,64 +8,32 @@
 import java.awt.*;
 
 /**
- * The GameSetup class represents a dialog for configuring game setup options using Java Swing.
-<<<<<<< HEAD
- * This dialog allows users to specify player types (human or computer) for both white and black sides,
- * as well as set the search depth for AI move calculation.
-=======
+ * The `GameSetup` class represents a dialog for configuring game setup options using Java Swing.
  * This dialog allows users to specify player types (human or computer) for both white and black sides, as well
  * as set the search depth for AI move calculation.
->>>>>>> 23d4a9f8
  *
  * @author dareTo81
  * @author Aaron Ho
  */
 class GameSetup extends JDialog {
 
-<<<<<<< HEAD
-  /** The PlayerType representing the current white player. */
+  /*** The PlayerType representing the current white player. */
   private PlayerType whitePlayerType;
 
-  /** The PlayerType representing the current black player. */
+  /*** The PlayerType representing the current black player. */
   private PlayerType blackPlayerType;
 
-  /** The search depth selector for AI configuration. */
+  /*** The search depth selector. */
   private final JSpinner searchDepthSpinner;
 
-  /** String constant used for representing a human player. */
+  /*** String used for representing a human player. */
   private static final String HUMAN_TEXT = "Human";
 
-  /** String constant used for representing a computer player. */
-=======
-  /**
-   * The PlayerType representing the current white player.
-   */
-  private PlayerType whitePlayerType;
-
-  /**
-   * The PlayerType representing the current black player.
-   */
-  private PlayerType blackPlayerType;
-
-  /**
-   * The search depth selector.
-   */
-  private final JSpinner searchDepthSpinner;
-
-  /**
-   * String used for representing a human player.
-   */
-  private static final String HUMAN_TEXT = "Human";
-
-  /**
-   * String used for representing a computer player.
-   */
->>>>>>> 23d4a9f8
+  /*** String used for representing a computer player. */
   private static final String COMPUTER_TEXT = "Computer";
 
   /**
    * Constructs a new GameSetup dialog with the specified parent frame and modality.
-   * Initializes UI components including player type selection and search depth configuration.
    *
    * @param frame The parent frame for the dialog.
    * @param modal Specifies whether the dialog should be modal.
@@ -78,18 +46,18 @@
     final JRadioButton whiteComputerButton = new JRadioButton(COMPUTER_TEXT);
     final JRadioButton blackHumanButton = new JRadioButton(HUMAN_TEXT);
     final JRadioButton blackComputerButton = new JRadioButton(COMPUTER_TEXT);
-
+    
     whiteHumanButton.setActionCommand(HUMAN_TEXT);
     final ButtonGroup whiteGroup = new ButtonGroup();
     whiteGroup.add(whiteHumanButton);
     whiteGroup.add(whiteComputerButton);
     whiteHumanButton.setSelected(true);
-
+    
     final ButtonGroup blackGroup = new ButtonGroup();
     blackGroup.add(blackHumanButton);
     blackGroup.add(blackComputerButton);
     blackHumanButton.setSelected(true);
-
+    
     getContentPane().add(myPanel);
     myPanel.add(new JLabel("White"));
     myPanel.add(whiteHumanButton);
@@ -98,7 +66,7 @@
     myPanel.add(blackHumanButton);
     myPanel.add(blackComputerButton);
     myPanel.add(new JLabel("Search"));
-
+    
     this.searchDepthSpinner = addLabeledSpinner(myPanel, new SpinnerNumberModel(6, 0, Integer.MAX_VALUE, 1));
     final JButton cancelButton = new JButton("Cancel");
     final JButton okButton = new JButton("OK");
@@ -118,19 +86,17 @@
     setVisible(false);
   }
 
-  /**
-   * Displays the dialog to prompt the user for game setup options.
-   */
+  /*** Displays the dialog to prompt the user for game setup options. */
   void promptUser() {
     setVisible(true);
     repaint();
   }
 
   /**
-   * Checks if AI controls the given player based on the setup configuration.
+   * Checks if AI controls the given player on the setup configuration.
    *
    * @param player The player for which to check AI status.
-   * @return True if the player is AI-controlled, false if human-controlled.
+   * @return       True if the player is AI-controlled, indicating a computer player; false if the player is human-controlled.
    */
   boolean isAIPlayer(final Player player) {
     if (player.getAlliance() == Alliance.WHITE) {
@@ -142,7 +108,7 @@
   /**
    * Returns the type of player (human or computer) for the white side.
    *
-   * @return The player type for the white side.
+   * @return The player type for the white side: either human or computer, as configured in the setup dialog.
    */
   PlayerType getWhitePlayerType() {
     return this.whitePlayerType;
@@ -151,18 +117,16 @@
   /**
    * Returns the type of player (human or computer) for the black side.
    *
-   * @return The player type for the black side.
+   * @return The player type for the black side: either human or computer, as configured in the setup dialog.
    */
   PlayerType getBlackPlayerType() {
     return this.blackPlayerType;
   }
 
   /**
-   * Creates and adds a labeled spinner to the specified container.
+   * Returns a JSpinner that will represent a customizable option in the GUI.
    *
-   * @param c The container to add the spinner to.
-   * @param model The spinner model to use.
-   * @return The created JSpinner instance.
+   * @return a label JSpinner.
    */
   private static JSpinner addLabeledSpinner(final Container c,
                                             final SpinnerModel model) {
